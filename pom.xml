--- conflicted
+++ resolved
@@ -629,7 +629,6 @@
                             <exclude>*.internal.*</exclude>
                             <exclude>software.amazon.awssdk.thirdparty.*</exclude>
                             <exclude>software.amazon.awssdk.regions.*</exclude>
-<<<<<<< HEAD
                             <exclude>software.amazon.awssdk.utils.async.InputStreamSubscriber</exclude>
 
                             <!-- Moving the interface methods to new SRA super interfaces causes japicmp to complain -->
@@ -637,10 +636,9 @@
                             <exclude>software.amazon.awssdk.auth.token.credentials.SdkToken</exclude>
                             <!-- exclude S3CrtAsyncClientBuilder temporarily TODO: re-enable -->
                             <exclude>software.amazon.awssdk.services.s3.S3CrtAsyncClientBuilder</exclude>
-=======
+
                             <!-- exclude ObjectPart size change TODO: re-enable -->
                             <exclude>software.amazon.awssdk.services.s3.model.ObjectPart</exclude>
->>>>>>> 0bda5e17
                         </excludes>
 
                         <ignoreMissingOldVersion>true</ignoreMissingOldVersion>
