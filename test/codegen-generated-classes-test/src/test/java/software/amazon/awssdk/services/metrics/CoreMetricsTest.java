/*
 * Copyright Amazon.com, Inc. or its affiliates. All Rights Reserved.
 *
 * Licensed under the Apache License, Version 2.0 (the "License").
 * You may not use this file except in compliance with the License.
 * A copy of the License is located at
 *
 *  http://aws.amazon.com/apache2.0
 *
 * or in the "license" file accompanying this file. This file is distributed
 * on an "AS IS" BASIS, WITHOUT WARRANTIES OR CONDITIONS OF ANY KIND, either
 * express or implied. See the License for the specific language governing
 * permissions and limitations under the License.
 */

package software.amazon.awssdk.services.metrics;

import static org.assertj.core.api.Assertions.assertThat;
import static org.mockito.ArgumentMatchers.any;
import static org.mockito.Mockito.mock;
import static org.mockito.Mockito.verify;
import static org.mockito.Mockito.verifyNoMoreInteractions;
import static org.mockito.Mockito.when;

import java.io.ByteArrayInputStream;
import java.io.IOException;
import java.net.URI;
import java.time.Duration;
import java.util.List;
import java.util.concurrent.CompletableFuture;
import java.util.stream.Collectors;
import org.junit.After;
import org.junit.Before;
import org.junit.Rule;
import org.junit.Test;
import org.junit.rules.ExpectedException;
import org.junit.runner.RunWith;
import org.mockito.ArgumentCaptor;
import org.mockito.Mock;
import org.mockito.junit.MockitoJUnitRunner;
import software.amazon.awssdk.core.exception.SdkException;
import software.amazon.awssdk.core.internal.metrics.SdkErrorType;
<<<<<<< HEAD
import software.amazon.awssdk.core.metrics.CoreMetric;
=======
import software.amazon.awssdk.endpoints.Endpoint;
>>>>>>> 13887532
import software.amazon.awssdk.http.AbortableInputStream;
import software.amazon.awssdk.http.ExecutableHttpRequest;
import software.amazon.awssdk.http.HttpExecuteRequest;
import software.amazon.awssdk.http.HttpExecuteResponse;
import software.amazon.awssdk.http.HttpMetric;
import software.amazon.awssdk.http.SdkHttpClient;
import software.amazon.awssdk.http.SdkHttpFullResponse;
import software.amazon.awssdk.metrics.MetricCollection;
import software.amazon.awssdk.metrics.MetricPublisher;
import software.amazon.awssdk.regions.Region;
import software.amazon.awssdk.services.protocolrestjson.ProtocolRestJsonClient;
import software.amazon.awssdk.services.protocolrestjson.endpoints.ProtocolRestJsonEndpointParams;
import software.amazon.awssdk.services.protocolrestjson.endpoints.ProtocolRestJsonEndpointProvider;
import software.amazon.awssdk.services.protocolrestjson.model.EmptyModeledException;
import software.amazon.awssdk.services.protocolrestjson.model.SimpleStruct;
import software.amazon.awssdk.services.protocolrestjson.paginators.PaginatedOperationWithResultKeyIterable;
import software.amazon.awssdk.services.testutil.MockIdentityProviderUtil;

@RunWith(MockitoJUnitRunner.class)
public class CoreMetricsTest {
    private static final String SERVICE_ID = "AmazonProtocolRestJson";
    private static final String REQUEST_ID = "req-id";
    private static final String EXTENDED_REQUEST_ID = "extended-id";
    private static final int MAX_RETRIES = 2;

    private static ProtocolRestJsonClient client;

    @Rule
    public ExpectedException thrown = ExpectedException.none();

    @Mock
    private SdkHttpClient mockHttpClient;

    @Mock
    private MetricPublisher mockPublisher;

    @Mock
    private ProtocolRestJsonEndpointProvider mockEndpointProvider;

    @Before
    public void setup() throws IOException {
        client = ProtocolRestJsonClient.builder()
                .httpClient(mockHttpClient)
                .region(Region.US_WEST_2)
                .credentialsProvider(MockIdentityProviderUtil.mockIdentityProvider())
                .overrideConfiguration(c -> c.addMetricPublisher(mockPublisher).retryPolicy(b -> b.numRetries(MAX_RETRIES)))
                .endpointProvider(mockEndpointProvider)
                .build();
        AbortableInputStream content = contentStream("{}");
        SdkHttpFullResponse httpResponse = SdkHttpFullResponse.builder()
                .statusCode(200)
                .putHeader("x-amz-request-id", REQUEST_ID)
                .putHeader("x-amz-id-2", EXTENDED_REQUEST_ID)
                .content(content)
                .build();

        HttpExecuteResponse mockResponse = mockExecuteResponse(httpResponse);

        ExecutableHttpRequest mockExecuteRequest = mock(ExecutableHttpRequest.class);
        when(mockExecuteRequest.call()).thenAnswer(invocation -> {
           try {
               Thread.sleep(100);
           } catch (InterruptedException ie) {
               ie.printStackTrace();
           }
           return mockResponse;
        });

        when(mockHttpClient.prepareRequest(any(HttpExecuteRequest.class)))
                .thenReturn(mockExecuteRequest);

<<<<<<< HEAD
=======
        when(mockCredentialsProvider.resolveCredentials()).thenAnswer(invocation -> {
            try {
                Thread.sleep(100);
            } catch (InterruptedException ie) {
                ie.printStackTrace();
            }
            return AwsBasicCredentials.create("foo", "bar");
        });

        when(mockEndpointProvider.resolveEndpoint(any(ProtocolRestJsonEndpointParams.class))).thenReturn(
            CompletableFuture.completedFuture(Endpoint.builder()
                                                      .url(URI.create("https://protocolrestjson.amazonaws.com"))
                                                      .build()));
>>>>>>> 13887532
    }

    @After
    public void teardown() {
        if (client != null) {
            client.close();
        }
        client = null;
    }

    @Test
    public void testApiCall_noConfiguredPublisher_succeeds() {
        ProtocolRestJsonClient noPublisher = ProtocolRestJsonClient.builder()
                .region(Region.US_WEST_2)
                .credentialsProvider(MockIdentityProviderUtil.mockIdentityProvider())
                .httpClient(mockHttpClient)
                .build();

        noPublisher.allTypes();
    }

    @Test
    public void testApiCall_publisherOverriddenOnRequest_requestPublisherTakesPrecedence() {
        MetricPublisher requestMetricPublisher = mock(MetricPublisher.class);

        client.allTypes(r -> r.overrideConfiguration(o -> o.addMetricPublisher(requestMetricPublisher)));

        verify(requestMetricPublisher).publish(any(MetricCollection.class));
        verifyNoMoreInteractions(mockPublisher);
    }

    @Test
    public void testPaginatingApiCall_publisherOverriddenOnRequest_requestPublisherTakesPrecedence() {
        MetricPublisher requestMetricPublisher = mock(MetricPublisher.class);

        PaginatedOperationWithResultKeyIterable iterable =
            client.paginatedOperationWithResultKeyPaginator(
                r -> r.overrideConfiguration(o -> o.addMetricPublisher(requestMetricPublisher)));

        List<SimpleStruct> resultingItems = iterable.items().stream().collect(Collectors.toList());

        verify(requestMetricPublisher).publish(any(MetricCollection.class));
        verifyNoMoreInteractions(mockPublisher);
    }

    @Test
    public void testApiCall_operationSuccessful_addsMetrics() {
        client.allTypes();

        ArgumentCaptor<MetricCollection> collectionCaptor = ArgumentCaptor.forClass(MetricCollection.class);
        verify(mockPublisher).publish(collectionCaptor.capture());

        MetricCollection capturedCollection = collectionCaptor.getValue();

        assertThat(capturedCollection.name()).isEqualTo("ApiCall");
        assertThat(capturedCollection.metricValues(CoreMetric.SERVICE_ID))
                .containsExactly(SERVICE_ID);
        assertThat(capturedCollection.metricValues(CoreMetric.OPERATION_NAME))
                .containsExactly("AllTypes");
        assertThat(capturedCollection.metricValues(CoreMetric.API_CALL_SUCCESSFUL)).containsExactly(true);
        assertThat(capturedCollection.metricValues(CoreMetric.API_CALL_DURATION).get(0))
            .isGreaterThan(Duration.ZERO);
        assertThat(capturedCollection.metricValues(CoreMetric.CREDENTIALS_FETCH_DURATION).get(0))
            .isGreaterThanOrEqualTo(Duration.ZERO);
        assertThat(capturedCollection.metricValues(CoreMetric.MARSHALLING_DURATION).get(0))
            .isGreaterThanOrEqualTo(Duration.ZERO);
        assertThat(capturedCollection.metricValues(CoreMetric.RETRY_COUNT)).containsExactly(0);
        assertThat(capturedCollection.metricValues(CoreMetric.SERVICE_ENDPOINT).get(0)).isEqualTo(URI.create(
            "https://protocolrestjson.amazonaws.com"));

        assertThat(capturedCollection.children()).hasSize(1);
        MetricCollection attemptCollection = capturedCollection.children().get(0);

        assertThat(attemptCollection.name()).isEqualTo("ApiCallAttempt");
        assertThat(attemptCollection.metricValues(CoreMetric.BACKOFF_DELAY_DURATION))
            .containsExactly(Duration.ZERO);
        assertThat(attemptCollection.metricValues(HttpMetric.HTTP_STATUS_CODE))
            .containsExactly(200);
        assertThat(attemptCollection.metricValues(CoreMetric.SIGNING_DURATION).get(0))
            .isGreaterThanOrEqualTo(Duration.ZERO);
        assertThat(attemptCollection.metricValues(CoreMetric.AWS_REQUEST_ID))
            .containsExactly(REQUEST_ID);
        assertThat(attemptCollection.metricValues(CoreMetric.AWS_EXTENDED_REQUEST_ID))
            .containsExactly(EXTENDED_REQUEST_ID);
        assertThat(attemptCollection.metricValues(CoreMetric.SERVICE_CALL_DURATION).get(0))
            .isGreaterThanOrEqualTo(Duration.ofMillis(100));
        assertThat(attemptCollection.metricValues(CoreMetric.UNMARSHALLING_DURATION).get(0))
            .isGreaterThanOrEqualTo(Duration.ZERO);
    }

    @Test
    public void testApiCall_serviceReturnsError_errorInfoIncludedInMetrics() throws IOException {
        AbortableInputStream content = contentStream("{}");

        SdkHttpFullResponse httpResponse = SdkHttpFullResponse.builder()
                .statusCode(500)
                .putHeader("x-amz-request-id", REQUEST_ID)
                .putHeader("x-amz-id-2", EXTENDED_REQUEST_ID)
                .putHeader("X-Amzn-Errortype", "EmptyModeledException")
                .content(content)
                .build();

        HttpExecuteResponse response = mockExecuteResponse(httpResponse);

        ExecutableHttpRequest mockExecuteRequest = mock(ExecutableHttpRequest.class);
        when(mockExecuteRequest.call()).thenReturn(response);

        when(mockHttpClient.prepareRequest(any(HttpExecuteRequest.class)))
                .thenReturn(mockExecuteRequest);

        thrown.expect(EmptyModeledException.class);
        try {
            client.allTypes();
        } finally {
            ArgumentCaptor<MetricCollection> collectionCaptor = ArgumentCaptor.forClass(MetricCollection.class);
            verify(mockPublisher).publish(collectionCaptor.capture());

            MetricCollection capturedCollection = collectionCaptor.getValue();

            assertThat(capturedCollection.children()).hasSize(MAX_RETRIES + 1);
            assertThat(capturedCollection.metricValues(CoreMetric.RETRY_COUNT)).containsExactly(MAX_RETRIES);
            assertThat(capturedCollection.metricValues(CoreMetric.API_CALL_SUCCESSFUL)).containsExactly(false);

            for (MetricCollection requestMetrics : capturedCollection.children()) {
                // A service exception is still a successful HTTP execution so
                // we should still have HTTP metrics as well.
                assertThat(requestMetrics.metricValues(HttpMetric.HTTP_STATUS_CODE))
                    .containsExactly(500);
                assertThat(requestMetrics.metricValues(CoreMetric.AWS_REQUEST_ID))
                    .containsExactly(REQUEST_ID);
                assertThat(requestMetrics.metricValues(CoreMetric.AWS_EXTENDED_REQUEST_ID))
                    .containsExactly(EXTENDED_REQUEST_ID);
                assertThat(requestMetrics.metricValues(CoreMetric.SERVICE_CALL_DURATION)).hasOnlyOneElementSatisfying(d -> {
                    assertThat(d).isGreaterThanOrEqualTo(Duration.ZERO);
                });
                assertThat(requestMetrics.metricValues(CoreMetric.UNMARSHALLING_DURATION)).hasOnlyOneElementSatisfying(d -> {
                    assertThat(d).isGreaterThanOrEqualTo(Duration.ZERO);
                });
                assertThat(requestMetrics.metricValues(CoreMetric.ERROR_TYPE)).containsExactly(SdkErrorType.SERVER_ERROR.toString());
            }
        }
    }

    @Test
    public void testApiCall_httpClientThrowsNetworkError_errorTypeIncludedInMetrics() throws IOException {
        ExecutableHttpRequest mockExecuteRequest = mock(ExecutableHttpRequest.class);
        when(mockExecuteRequest.call()).thenThrow(new IOException("I/O error"));

        when(mockHttpClient.prepareRequest(any(HttpExecuteRequest.class)))
            .thenReturn(mockExecuteRequest);

        thrown.expect(SdkException.class);
        try {
            client.allTypes();
        } finally {
            ArgumentCaptor<MetricCollection> collectionCaptor = ArgumentCaptor.forClass(MetricCollection.class);
            verify(mockPublisher).publish(collectionCaptor.capture());

            MetricCollection capturedCollection = collectionCaptor.getValue();
            assertThat(capturedCollection.children()).isNotEmpty();
            for (MetricCollection requestMetrics : capturedCollection.children()) {
                assertThat(requestMetrics.metricValues(CoreMetric.ERROR_TYPE)).containsExactly(SdkErrorType.IO.toString());
            }
        }
    }

    @Test
    public void testApiCall_endpointProviderAddsPathQueryFragment_notReportedInServiceEndpointMetric() {
        when(mockEndpointProvider.resolveEndpoint(any(ProtocolRestJsonEndpointParams.class)))
            .thenReturn(CompletableFuture.completedFuture(Endpoint.builder()
                                                                  .url(URI.create("https://protocolrestjson.amazonaws.com:8080/foo?bar#baz"))
                                                                  .build()));

        client.allTypes();

        ArgumentCaptor<MetricCollection> collectionCaptor = ArgumentCaptor.forClass(MetricCollection.class);
        verify(mockPublisher).publish(collectionCaptor.capture());

        MetricCollection capturedCollection = collectionCaptor.getValue();

        URI expectedServiceEndpoint = URI.create("https://protocolrestjson.amazonaws.com:8080");
        assertThat(capturedCollection.metricValues(CoreMetric.SERVICE_ENDPOINT)).containsExactly(expectedServiceEndpoint);
    }


    private static HttpExecuteResponse mockExecuteResponse(SdkHttpFullResponse httpResponse) {
        HttpExecuteResponse mockResponse = mock(HttpExecuteResponse.class);
        when(mockResponse.httpResponse()).thenReturn(httpResponse);
        when(mockResponse.responseBody()).thenReturn(httpResponse.content());
        return mockResponse;
    }

    private static AbortableInputStream contentStream(String content) {
        ByteArrayInputStream baos = new ByteArrayInputStream(content.getBytes());
        return AbortableInputStream.create(baos);
    }
}<|MERGE_RESOLUTION|>--- conflicted
+++ resolved
@@ -40,11 +40,8 @@
 import org.mockito.junit.MockitoJUnitRunner;
 import software.amazon.awssdk.core.exception.SdkException;
 import software.amazon.awssdk.core.internal.metrics.SdkErrorType;
-<<<<<<< HEAD
 import software.amazon.awssdk.core.metrics.CoreMetric;
-=======
 import software.amazon.awssdk.endpoints.Endpoint;
->>>>>>> 13887532
 import software.amazon.awssdk.http.AbortableInputStream;
 import software.amazon.awssdk.http.ExecutableHttpRequest;
 import software.amazon.awssdk.http.HttpExecuteRequest;
@@ -116,22 +113,10 @@
         when(mockHttpClient.prepareRequest(any(HttpExecuteRequest.class)))
                 .thenReturn(mockExecuteRequest);
 
-<<<<<<< HEAD
-=======
-        when(mockCredentialsProvider.resolveCredentials()).thenAnswer(invocation -> {
-            try {
-                Thread.sleep(100);
-            } catch (InterruptedException ie) {
-                ie.printStackTrace();
-            }
-            return AwsBasicCredentials.create("foo", "bar");
-        });
-
         when(mockEndpointProvider.resolveEndpoint(any(ProtocolRestJsonEndpointParams.class))).thenReturn(
             CompletableFuture.completedFuture(Endpoint.builder()
                                                       .url(URI.create("https://protocolrestjson.amazonaws.com"))
                                                       .build()));
->>>>>>> 13887532
     }
 
     @After
